--- conflicted
+++ resolved
@@ -12,12 +12,7 @@
 from oauthlib.oauth2 import BackendApplicationClient
 
 from ossapi.models import (Beatmap, BeatmapUserScore, ForumTopicAndPosts,
-<<<<<<< HEAD
-    Search, CommentBundle, Cursor, Score)
-=======
-    Search, BeatmapExtended, CommentBundle, ReplayScore, Cursor,
-    BeatmapSearchResult)
->>>>>>> b45a8608
+    Search, CommentBundle, Cursor, Score, BeatmapSearchResult)
 from ossapi.mod import Mod
 
 def is_model_type(obj):
